{
  "name": "node-red-contrib-home-assistant",
<<<<<<< HEAD
  "version": "0.0.3",
=======
  "description": "node-red nodes to visually construct home automation with home assistant",
  "version": "0.1.2",
  "homepage": "https://github.com/AYapejian/node-red-contrib-home-assistant",
  "bugs": {
    "url": "https://github.com/AYapejian/node-red-contrib-home-assistant/issues"
  },
  "repository": {
    "type": "git",
    "url": "https://github.com/AYapejian/node-red-contrib-home-assistant"
  },
>>>>>>> 33dd33b6
  "license": "MIT",
  "keywords": [
    "node-red",
    "home-assistant",
    "home automation"
  ],
  "node-red": {
    "nodes": {
      "server": "config-server/config-server.js",
      "server-events": "node-server-events/node-server-events.js",
      "server-state-changed": "node-server-state-changed/node-server-state-changed.js",
      "service-call": "node-service-call/node-service-call.js",
      "current-state": "node-current-state/node-current-state.js"
    }
  },
  "dependencies": {
    "debug": "^2.6.3",
    "node-home-assistant": "0.0.3"
  }
}<|MERGE_RESOLUTION|>--- conflicted
+++ resolved
@@ -1,8 +1,5 @@
 {
   "name": "node-red-contrib-home-assistant",
-<<<<<<< HEAD
-  "version": "0.0.3",
-=======
   "description": "node-red nodes to visually construct home automation with home assistant",
   "version": "0.1.2",
   "homepage": "https://github.com/AYapejian/node-red-contrib-home-assistant",
@@ -13,7 +10,6 @@
     "type": "git",
     "url": "https://github.com/AYapejian/node-red-contrib-home-assistant"
   },
->>>>>>> 33dd33b6
   "license": "MIT",
   "keywords": [
     "node-red",
